--- conflicted
+++ resolved
@@ -41,15 +41,9 @@
    - Question 6: Calculate the average temperature
    - Question 7: Identify the coldest time of the day
    - Question 8: Locate the weather station in the North Sea
-<<<<<<< HEAD
 5. [Part 3: Automation](#part-3-automation-or-data-visualization)
    - Question 9A: Automate data collection
    - Question 9B: Data visualization
-=======
-5. [Part 3: Automation](#part-3-automation)
-   - Question 10A: Automate data collection
-   - Question 10B: Data visualization
->>>>>>> fa21f72b
 
 # Introduction
 
