<p align="center"><img alt="logo" src="https://www.zypp.io/static/assets/img/logos/zypp/white/500px.png" width="200"></p>

Zypp Skill Test: Dutch Weather Analysis
===

> Skilltest designed for Zypp's Recruitment process

**Time Cap:** 4 hours <br>
**Coding Skills:** Python, Pandas, Requests <br>
**Technical Skills:** API building, Data Modeling <br>
**Fundamental Skills:** Data Integration, Data Analysis, Automation <br>

[![Open Source](https://badges.frapsoft.com/os/v1/open-source.svg?v=103)](https://opensource.org/)

# Table of Contents
1. [Introduction Skilltest](#introduction-skilltest)
   - Our expectations
2. [The test: Dutch Weather Analysis](#the-test-dutch-weather-analysis)
   - Case introduction
   - Instructions
   - Guidelines
3. [Part 1: Data Integration](#part-1--data-integration)
   - Question 1: Create station measurement data
   - Question 2: Create weather station data
   - Question 3: Store data in an SQL database
   - Question 4: Create an ERD of the SQL database
4. [Part 2: Data Analysis](#part-2--data-analysis)
   - Question 5: Find the weather station with the highest temperature
   - Question 6: Calculate the average temperature
   - Question 7: Identify the coldest time of the day
   - Question 8: Locate the weather station in the North Sea
   - Question 9: Create a bar chart of average temperature
5. [Part 3: Automation](#part-3--automation)
   - Question 10: Automate data collection


#  Introduction 
Welcome to this Zypp's skill test! This test is designed to assess your proficiency in Python programming and problemsolving with a focus on data integration, data analysis, and automation.

You may have arrived here as you're heading into the second part of our recruitment process. In this second part, we're eager to explore the world of coding together. Our focus will be on observing your coding skills, understanding your thought process, and discovering how you solve problems. In essence, we want to initiate an engaging dialogue about code.
This skill test provides a unique opportunity for you to showcase your coding abilities. This repository will serve as an ideal starting point for you to demonstrate your coding skills, but also for us to show what kind of projects you will encounter during your career at Zypp. 

##  Our expectations
This project is not designed to be a pass or fail test. There are multiple ways to solve the questions, we want to see 
how you solve them. Based on your answers, we will:
- determine your 'base' level of skills.
- have a follow up conversations, were we will talk about the project and the choices you have made.

---

# The test: Dutch Weather Analysis
## Case introduction
The Buienradar API provides data from all weather stations in the Netherlands,updated 3 times an hour. You can query the data via the endpoints [json](https://json.buienradar.nl) or [xml](https://xml.buienradar.nl), and it will return the current weather data for each station.
The goal is to answer some data analysis questions, but we need data for a full day from buienradar. In order to answer the questions, the candidate needs to be able to: 
1. create a script for importing the data and exporting it to a database.
2. model the data in the database, by relating the tables and type casting the data in the proper format.
3. automate the script to collect 1 day of data from the buienradar API.

The test is decomposed into 3 sections.

## Instructions:
1. This repository contains a set of Python coding tasks related to data integration, data analysis, and automation.
2. Fork this repository to your GitHub account to get started with the test.
3. Complete the tasks within the specified time frame, there is a **4 hours** timecap.
4. Commit your solutions to your forked repository.
5. In the test you will create a database, please be sure to also commit the database to the repository.
6. Send the link to your forked repository to hello@zypp.io

## Guidelines:
- You are encouraged to use Python 3.10 and any relevant libraries or frameworks for the tasks.
- Each section starts with a time estimation. This is not a hard requirement, but meant to give you clarity in how much time a topic should take.
- Feel free to reach out to the recruitment team if you have any questions or need clarification.
- The repository is public, and other candidates may also have access to it. **Avoid sharing your solutions or collaborating with others during the test** to maintain fairness.

Best of luck with the skill test! We are excited to see your engineering skills in action.

---

## Part 1: Data Integration
**Time Estimation:** 2 hours <br>
In this section, you will design the datamodel and ETL code for answering the questions in Part 2. This step is the most
time consuming in this project, or general data-analysis projects. 

**Question 1:**
Create a dataset with the following information about the weather _station measurements_.
- measurementid (not in dataset by default)
- - timestamp
- temperature
- groundtemperature
- feeltemperature
- windgusts
- windspeedBft
- humidity
- precipitation
- sunpower
- stationid

**Question 2:**
Create a dataset with the information about the _weather stations_:
- stationid
- stationname
- lat
- lon
- regio


**Question 3:**
Store the measurements data and the station data in an SQL database. Use .sqlite for the database. Consider using index, Primary Key, and defining the relationship between the two tables.

**Question 4:**
Create an ERD  of the SQL database you created. Tip: you can use [draw.io](https://app.diagrams.net/) for making the diagram.

---

## Part 2: Data Analysis
This section is about performing data analysis on your gathered data. 

**Time Estimation:** 1 hours <br>
In this part you are required to answer questions based on data collected in step 1.

**Question 5:**
Which weather station recorded the highest temperature?

**Question 6:**
What is the average temperature?

**Question 7:**
What is the station with the biggest difference between feel temperature and the actual temperature?

**Question 8:**
Which weather station is located in the North Sea?

**Question 9:**
Create a bar chart, using a python package of your choice, with the temperature for each station.

---

## Part 3: Automation
<<<<<<< HEAD
*time estimation: 1 hour*
This section is about describing how you would automate this project (Theoretical). Feel free to use a 
flowchart, showing the steps of your approach.

**Question 10:**
Describe how you would populate the database with all with all measurements for a specific day. 
In other words, the script you created in question 1 should be used to fetch the weather station data multiple times per hour, as the weather station data is updated every 20 minutes.
=======
**Time Estimation:** 1 hour <br>

**Question 10:**
Ensure that the database is populated with all measurements for a specific day. In other words, the script you created in question 1 should be used to fetch the weather station data multiple times per hour, as the weather station data is updated every 10 minutes.
Describe in steps how you populated the database with 1 day of station measurements.

>>>>>>> ab473d8d
---<|MERGE_RESOLUTION|>--- conflicted
+++ resolved
@@ -136,20 +136,10 @@
 ---
 
 ## Part 3: Automation
-<<<<<<< HEAD
 *time estimation: 1 hour*
 This section is about describing how you would automate this project (Theoretical). Feel free to use a 
 flowchart, showing the steps of your approach.
 
 **Question 10:**
 Describe how you would populate the database with all with all measurements for a specific day. 
-In other words, the script you created in question 1 should be used to fetch the weather station data multiple times per hour, as the weather station data is updated every 20 minutes.
-=======
-**Time Estimation:** 1 hour <br>
-
-**Question 10:**
-Ensure that the database is populated with all measurements for a specific day. In other words, the script you created in question 1 should be used to fetch the weather station data multiple times per hour, as the weather station data is updated every 10 minutes.
-Describe in steps how you populated the database with 1 day of station measurements.
-
->>>>>>> ab473d8d
----+In other words, the script you created in question 1 should be used to fetch the weather station data multiple times per hour, as the weather station data is updated every 20 minutes.